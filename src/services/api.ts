import { toast } from "sonner";

// Base API URL
const API_URL = "http://localhost:8000";

// Types
export interface DocumentSource {
  id: string;
  name: string;
  source: "huggingface" | "mongodb" | "upload";
  preview?: string;
}

export interface ChatMessage {
  id: string;
  role: "user" | "assistant";
  content: string;
  timestamp: Date;
}

export interface ModelSettings {
  model: string;
  temperature: number;
  maxTokens: number;
  pricing: {
    input: number;
    output: number;
  };
}

export interface FCVScore {
  characteristic: string;
  score: number;
  probability: number;
  questions: Array<{
    question: string;
    score: number;
    probability: number;
  }>;
}

const handleError = (error: unknown) => {
  console.error("API Error:", error);
  let message = "An unexpected error occurred";
  if (error instanceof Error) {
    message = error.message;
  }
  toast.error(message);
  return { error: message };
};

export const api = {
  /**
   * 1) GET /documents/sources
   */
  async getDocumentSources(): Promise<DocumentSource[]> {
    try {
      const response = await fetch(`${API_URL}/documents/sources`);
      if (!response.ok) {
        throw new Error(`Failed to fetch doc sources: ${response.statusText}`);
      }
      return await response.json();
    } catch (error) {
      handleError(error);
      return [];
    }
  },

  /**
   * 2) GET /documents/{docId}/preview
   */
  async getDocumentPreview(documentId: string): Promise<string> {
    try {
      const response = await fetch(
        `${API_URL}/documents/${documentId}/preview`
      );
      if (!response.ok) {
        throw new Error(`Failed to fetch preview: ${response.statusText}`);
      }
      return await response.text();
    } catch (error) {
      handleError(error);
      return "";
    }
  },

  /**
   * 3) POST /documents/upload
   */
  async uploadDocument(file: File): Promise<DocumentSource> {
    try {
      const formData = new FormData();
      formData.append("file", file);

      const response = await fetch(`${API_URL}/documents/upload`, {
        method: "POST",
        body: formData,
      });
      if (!response.ok) {
        throw new Error(`Upload error: ${response.statusText}`);
      }
      return await response.json();
    } catch (error) {
      handleError(error);
      return {
        id: "999",
        name: file.name,
        source: "upload",
        preview: "Preview of uploaded document...",
      };
    }
  },

  /**
   * 4) POST /documents/{docId}/index
   */
  async indexDocument(documentId: string): Promise<boolean> {
    try {
      const response = await fetch(`${API_URL}/documents/${documentId}/index`, {
        method: "POST",
      });
      if (!response.ok) {
        throw new Error(`Indexing error: ${response.statusText}`);
      }
      const data = await response.json(); // { success, vector_store_id, message }
      return data.success;
    } catch (error) {
      console.error(error);
      return false;
    }
  },

  /**
   * 5) POST /chat/{docId}
   */
  async sendMessage(
    documentId: string,
    message: string
  ): Promise<{ content: string }> {
    try {
      const response = await fetch(`${API_URL}/chat/${documentId}`, {
        method: "POST",
        headers: {
          "Content-Type": "application/json",
        },
        body: JSON.stringify({ message }),
      });
      if (!response.ok) {
        throw new Error(`Chat error: ${response.statusText}`);
      }
      const json = await response.json();
      return { content: json.content };
    } catch (error) {
      handleError(error);
      return { content: "Chat service unavailable." };
    }
  },

  /**
   * 6) GET /export/{docId}?format=pdf|csv|json
   */
  async exportData(
    documentId: string,
    format: "pdf" | "csv" | "json"
  ): Promise<string> {
    try {
      const url = `${API_URL}/export/${documentId}?format=${format}`;
      const response = await fetch(url);
      if (!response.ok) {
        throw new Error(`Export error: ${response.statusText}`);
      }
      if (format === "pdf") {
        const blob = await response.blob();
        return URL.createObjectURL(blob);
      } else {
        return await response.text();
      }
    } catch (error) {
      handleError(error);
      return `data:application/${format};base64,`;
    }
  },

  /**
   * 7) POST /documents/{docId}/report => returns { reportText: string }
   */
<<<<<<< HEAD
  async generateReport(
    documentId: string,
    prompt: string
  ): Promise<{ reportText: string }> {
    try {
      const response = await fetch(
        `${API_URL}/documents/${documentId}/report`,
        {
          method: "POST",
          headers: { "Content-Type": "application/json" },
          body: JSON.stringify({ prompt }),
        }
      );
      if (!response.ok) {
        throw new Error(`Generate report error: ${response.statusText}`);
      }
      return await response.json(); // { reportText }
    } catch (error) {
      handleError(error);
      return { reportText: "Error generating report." };
=======
async generateReport(documentId: string, prompt: string): Promise<{reportText: string}> {
  console.log("[api] → generateReport", { documentId, prompt });
  try {
    const response = await fetch(`${API_URL}/documents/${documentId}/report`, {
      method: "POST",
      headers: { "Content-Type": "application/json" },
      body: JSON.stringify({ prompt }),
    });
    const text = await response.text();                  // grab raw text
    console.log("[api] ← raw response:", text);
    if (!response.ok) {
      throw new Error(`Generate report failed: ${response.status} ${response.statusText}`);
>>>>>>> 48d0953c
    }
    const json = JSON.parse(text);                       // then parse JSON
    console.log("[api] ← parsed JSON:", json);
    return json;
  } catch (error) {
    handleError(error);
    return { reportText: "Error generating report." };
  }
}
,

  /**
   * 8) POST /documents/{docId}/report-pdf => returns a PDF blob
   * We'll pass { fullText: <the entire text> }
   */
  async generateReportPdf(documentId: string, fullText: string): Promise<Blob> {
    try {
      const response = await fetch(
        `${API_URL}/documents/${documentId}/export-pdf`,
        {
          method: "POST",
          headers: { "Content-Type": "application/json" },
          body: JSON.stringify({ fullText }),
        }
      );
      if (!response.ok) {
        throw new Error(`PDF generation error: ${response.statusText}`);
      }
      return await response.blob();
    } catch (error) {
      console.error("Error generating PDF:", error);
      toast.error("Failed to generate PDF");
      return new Blob(["Error generating PDF"], { type: "application/pdf" });
    }
  },

  // Optional model config or other endpoints ...
  async getModels(): Promise<string[]> {
    return ["gpt-4o-mini", "gpt-4o", "gpt-4o-2024-05"];
  },
  async getModelSettings(): Promise<ModelSettings> {
    return {
      model: "gpt-4o-mini",
      temperature: 0.7,
      maxTokens: 1024,
      pricing: { input: 0.5, output: 1.5 },
    };
  },
  async updateModelSettings(
    settings: Partial<ModelSettings>
  ): Promise<boolean> {
    try {
      const response = await fetch(`${API_URL}/settings`, {
        method: "POST",
        headers: { "Content-Type": "application/json" },
        body: JSON.stringify(settings),
      });
      if (!response.ok) {
        throw new Error(`Failed to update settings: ${response.statusText}`);
      }
      return true;
    } catch (error) {
      console.error("Error updating settings:", error);
      toast.error("Failed to update settings");
      return false;
    }
  },
};<|MERGE_RESOLUTION|>--- conflicted
+++ resolved
@@ -184,11 +184,11 @@
   /**
    * 7) POST /documents/{docId}/report => returns { reportText: string }
    */
-<<<<<<< HEAD
   async generateReport(
     documentId: string,
     prompt: string
   ): Promise<{ reportText: string }> {
+    console.log("[api] → generateReport", { documentId, prompt });
     try {
       const response = await fetch(
         `${API_URL}/documents/${documentId}/report`,
@@ -205,20 +205,6 @@
     } catch (error) {
       handleError(error);
       return { reportText: "Error generating report." };
-=======
-async generateReport(documentId: string, prompt: string): Promise<{reportText: string}> {
-  console.log("[api] → generateReport", { documentId, prompt });
-  try {
-    const response = await fetch(`${API_URL}/documents/${documentId}/report`, {
-      method: "POST",
-      headers: { "Content-Type": "application/json" },
-      body: JSON.stringify({ prompt }),
-    });
-    const text = await response.text();                  // grab raw text
-    console.log("[api] ← raw response:", text);
-    if (!response.ok) {
-      throw new Error(`Generate report failed: ${response.status} ${response.statusText}`);
->>>>>>> 48d0953c
     }
     const json = JSON.parse(text);                       // then parse JSON
     console.log("[api] ← parsed JSON:", json);
@@ -227,8 +213,7 @@
     handleError(error);
     return { reportText: "Error generating report." };
   }
-}
-,
+},
 
   /**
    * 8) POST /documents/{docId}/report-pdf => returns a PDF blob
